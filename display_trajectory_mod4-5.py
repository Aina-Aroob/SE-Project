--- conflicted
+++ resolved
@@ -1,212 +1,153 @@
-import cv2
-import json
-import numpy as np
-
-
-# ---INPUT module 4 & 5 ----
-def load_json_from_module4():
-    with open('module4_output.json') as f:
-        return json.load(f)
-
-def load_json_from_module5():
-    with open('module5_output.json') as f:
-        return json.load(f)
-
-
-# Convert the input into 2D format
-def remove_z_from_trajectory(data):
-    trajectory_2d = [{"x": point["x"], "y": point["y"]} for point in data["predicted_trajectory"]]
-    data["predicted_trajectory"] = trajectory_2d
-    return data
-
-
-# 3D coordinates to 2D canvas
-def project_coordinates(x, y):
-    return int(x * 100 + 320), int(240 - y * 100)
-
-def project_coordinates_3d(x, y, z):
-    return int(x * 100 + 320), int(240 - y * 100)
-
-
-# Check if two points are close enough
-def is_near(point1, point2, tolerance=10):
-    return abs(point1[0] - point2[0]) < tolerance and abs(point1[1] - point2[1]) < tolerance
-
-
-# ---- OVERLAY FUNCTION ----
-def draw_overlay(frame, data_module4, data_module5, frame_idx, bounce_shown, impact_shown):
-    data_module5 = remove_z_from_trajectory(data_module5)
-<<<<<<< HEAD
-    trajectory_points = data_module5.get("predicted_trajectory", [])  # Get trajectory points
-=======
-    trajectory_points = data_module5.get("predicted_trajectory", [])
->>>>>>> 218862f1
-
-    if not trajectory_points or frame_idx >= len(trajectory_points):
-        return frame, bounce_shown, impact_shown
-
-<<<<<<< HEAD
-    # 1. Draw the trajectory first, in the background
-    for i in range(1, frame_idx + 1):
-        if i < len(trajectory_points):
-            pt1 = project_coordinates(**trajectory_points[i - 1])
-            pt2 = project_coordinates(**trajectory_points[i])
-            cv2.line(frame, pt1, pt2, (0, 0, 255), 4)  # Red line for trajectory
-
-    # 2. Draw the ball on the trajectory in blue
-    if frame_idx < len(trajectory_points):
-        point = trajectory_points[frame_idx]
-        current_pos = project_coordinates(**point)
-        cv2.circle(frame, current_pos, 7, (128, 0, 0), -1)  # Dark blue ball
-=======
-    # Ball position in current frame
-    current_point = trajectory_points[frame_idx]
-    current_pos = project_coordinates(**current_point)
-
-    # Trajectory up to current frame
-    for i in range(1, frame_idx + 1):
-        pt1 = project_coordinates(**trajectory_points[i - 1])
-        pt2 = project_coordinates(**trajectory_points[i])
-        overlay = frame.copy()
-        cv2.line(overlay, pt1, pt2, (255, 0, 0), 7)
-        cv2.addWeighted(overlay, 0.4, frame, 0.6, 0, frame)
-
-    # Draw ball
-    cv2.circle(frame, current_pos, 7, (255, 0, 0), -1)
->>>>>>> 218862f1
-
-    # 3. Draw the bounce point *after* the trajectory line
-    if 'bounce_point' in data_module4:
-        bounce = data_module4['bounce_point']
-        bounce_2d = project_coordinates_3d(bounce['pos_x'], bounce['pos_y'], bounce['pos_z'])
-<<<<<<< HEAD
-
-        # Checking if the ball has reached the bounce point
-        if not bounce_shown and is_near(current_pos, bounce_2d):
-            bounce_shown = True
-        if bounce_shown:
-            cv2.circle(frame, bounce_2d, 7, (128, 0, 0), -1)  
-
-    # 4. Draw the impact point on top of everything (if necessary)
-    if 'impact_point' in data_module4:
-        impact = data_module4['impact_point']
-        impact_2d = project_coordinates_3d(impact['pos_x'], impact['pos_y'], impact['pos_z'])
-
-        # Checking if the ball has reached the impact point
-        if not impact_shown and is_near(current_pos, impact_2d):
-            impact_shown = True
-        if impact_shown:
-            cv2.circle(frame, impact_2d, 7, (128, 0, 0), -1)  
-
-    # 5. Add decision text box
-=======
-        if not bounce_shown and is_near(current_pos, bounce_2d):
-            bounce_shown = True
-        if bounce_shown:
-            cv2.circle(frame, bounce_2d, 7, (255, 0, 0), -1)
-
-    # IMPACT POINT
-    if 'impact_point' in data_module4:
-        impact = data_module4['impact_point']
-        impact_2d = project_coordinates_3d(impact['pos_x'], impact['pos_y'], impact['pos_z'])
-        if not impact_shown and is_near(current_pos, impact_2d):
-            impact_shown = True
-        if impact_shown:
-            cv2.circle(frame, impact_2d, 7, (255, 0, 0), -1)
-
-    # Decision Box
->>>>>>> 218862f1
-    height, width, _ = frame.shape
-    box_x_start = width - 350
-    box_y_start = 20
-    box_width = 330
-    box_height = 200
-    cv2.rectangle(frame, (box_x_start, box_y_start), (box_x_start + box_width, box_y_start + box_height), (0, 0, 0), -1)
-
-    decision = data_module5.get("decision", "Pending")
-    reason = data_module5.get("reason", "")
-<<<<<<< HEAD
-
-    # Split reason into lines that fit within the box width
-    max_line_length = 30  # Maximum characters per line
-=======
-    max_line_length = 30
->>>>>>> 218862f1
-    reason_lines = []
-    while len(reason) > max_line_length:
-        space_index = reason.rfind(' ', 0, max_line_length)
-        if space_index == -1:
-<<<<<<< HEAD
-            reason_lines.append(reason[:max_line_length])
-            reason = reason[max_line_length:]
-        else:
-            reason_lines.append(reason[:space_index])
-            reason = reason[space_index + 1:]
-
-    reason_lines.append(reason)
-
-    # Add decision and reason text to the box
-    cv2.putText(frame, "Decision: " + decision, (box_x_start + 10, box_y_start + 30), cv2.FONT_HERSHEY_SIMPLEX, 0.8, (255, 255, 255), 2)
-    y_offset = 70
-    for line in reason_lines:
-        cv2.putText(frame, line, (box_x_start + 10, box_y_start + y_offset), cv2.FONT_HERSHEY_SIMPLEX, 0.7, (255, 255, 255), 1)
-        y_offset += 30
-=======
-            space_index = max_line_length
-        reason_lines.append(reason[:space_index].strip())
-        reason = reason[space_index:].strip()
-    if reason:
-        reason_lines.append(reason)
-
-    cv2.putText(frame, f"Decision: {decision}", (box_x_start + 10, box_y_start + 30),
-                cv2.FONT_HERSHEY_SIMPLEX, 0.8, (255, 255, 0), 2)
-
-    line_y = box_y_start + 70
-    for line in reason_lines:
-        cv2.putText(frame, line, (box_x_start + 10, line_y),
-                    cv2.FONT_HERSHEY_SIMPLEX, 0.7, (255, 255, 255), 2)
-        line_y += 30
->>>>>>> 218862f1
-
-    return frame, bounce_shown, impact_shown
-
-
-# --- MAIN FUNCTION ---
-def run_overlay():
-    cap = cv2.VideoCapture("input_video.mp4")
-
-    data_module4 = load_json_from_module4()
-    data_module5 = load_json_from_module5()
-
-    width = int(cap.get(cv2.CAP_PROP_FRAME_WIDTH))
-    height = int(cap.get(cv2.CAP_PROP_FRAME_HEIGHT))
-    fps = cap.get(cv2.CAP_PROP_FPS)
-
-    out = cv2.VideoWriter('output_video.mp4', cv2.VideoWriter_fourcc(*'mp4v'), fps, (width, height))
-
-    frame_idx = 0
-    bounce_shown = False
-    impact_shown = False
-
-    while cap.isOpened():
-        ret, frame = cap.read()
-        if not ret:
-            break
-
-        annotated_frame, bounce_shown, impact_shown = draw_overlay(frame, data_module4, data_module5, frame_idx, bounce_shown, impact_shown)
-
-        cv2.imshow("Ball Tracking Overlay", annotated_frame)
-        out.write(annotated_frame)
-
-        frame_idx += 1
-
-        if cv2.waitKey(25) & 0xFF == ord('q'):
-            break
-
-    cap.release()
-    out.release()
-    cv2.destroyAllWindows()
-
-
-if __name__ == "__main__":
-    run_overlay()
+import cv2
+import json
+import numpy as np
+
+
+# ---INPUT module 4 & 5 ----
+def load_json_from_module4():
+    with open('module4_output.json') as f:
+        return json.load(f)
+
+def load_json_from_module5():
+    with open('module5_output.json') as f:
+        return json.load(f)
+
+
+# Convert the input into 2D format
+def remove_z_from_trajectory(data):
+    trajectory_2d = [{"x": point["x"], "y": point["y"]} for point in data["predicted_trajectory"]]
+    data["predicted_trajectory"] = trajectory_2d
+    return data
+
+
+# 3D coordinates to 2D canvas
+def project_coordinates(x, y):
+    return int(x * 100 + 320), int(240 - y * 100)
+
+def project_coordinates_3d(x, y, z):
+    return int(x * 100 + 320), int(240 - y * 100)
+
+
+# Check if two points are close enough
+def is_near(point1, point2, tolerance=10):
+    return abs(point1[0] - point2[0]) < tolerance and abs(point1[1] - point2[1]) < tolerance
+
+
+# ---- OVERLAY FUNCTION ----
+def draw_overlay(frame, data_module4, data_module5, frame_idx, bounce_shown, impact_shown):
+    data_module5 = remove_z_from_trajectory(data_module5)
+    trajectory_points = data_module5.get("predicted_trajectory", [])  # Get trajectory points
+
+    if not trajectory_points or frame_idx >= len(trajectory_points):
+        return frame, bounce_shown, impact_shown
+
+    # 1. Draw the trajectory first, in the background
+    for i in range(1, frame_idx + 1):
+        if i < len(trajectory_points):
+            pt1 = project_coordinates(**trajectory_points[i - 1])
+            pt2 = project_coordinates(**trajectory_points[i])
+            cv2.line(frame, pt1, pt2, (0, 0, 255), 4)  # Red line for trajectory
+
+    # 2. Draw the ball on the trajectory in blue
+    if frame_idx < len(trajectory_points):
+        point = trajectory_points[frame_idx]
+        current_pos = project_coordinates(**point)
+        cv2.circle(frame, current_pos, 7, (128, 0, 0), -1)  # Dark blue ball
+
+    # 3. Draw the bounce point *after* the trajectory line
+    if 'bounce_point' in data_module4:
+        bounce = data_module4['bounce_point']
+        bounce_2d = project_coordinates_3d(bounce['pos_x'], bounce['pos_y'], bounce['pos_z'])
+
+        # Checking if the ball has reached the bounce point
+        if not bounce_shown and is_near(current_pos, bounce_2d):
+            bounce_shown = True
+        if bounce_shown:
+            cv2.circle(frame, bounce_2d, 7, (128, 0, 0), -1)  
+
+    # 4. Draw the impact point on top of everything (if necessary)
+    if 'impact_point' in data_module4:
+        impact = data_module4['impact_point']
+        impact_2d = project_coordinates_3d(impact['pos_x'], impact['pos_y'], impact['pos_z'])
+
+        # Checking if the ball has reached the impact point
+        if not impact_shown and is_near(current_pos, impact_2d):
+            impact_shown = True
+        if impact_shown:
+            cv2.circle(frame, impact_2d, 7, (255, 0, 0), -1)
+
+    # 5. Add decision text box
+    height, width, _ = frame.shape
+    box_x_start = width - 350
+    box_y_start = 20
+    box_width = 330
+    box_height = 200
+    box_height = 200
+    cv2.rectangle(frame, (box_x_start, box_y_start), (box_x_start + box_width, box_y_start + box_height), (0, 0, 0), -1)
+
+    decision = data_module5.get("decision", "Pending")
+    reason = data_module5.get("reason", "")
+
+    # Split reason into lines that fit within the box width
+    max_line_length = 30  # Maximum characters per line
+    reason_lines = []
+    while len(reason) > max_line_length:
+        space_index = reason.rfind(' ', 0, max_line_length)
+        if space_index == -1:
+            reason_lines.append(reason[:max_line_length])
+            reason = reason[max_line_length:]
+        else:
+            reason_lines.append(reason[:space_index])
+            reason = reason[space_index + 1:]
+
+    reason_lines.append(reason)
+
+    # Add decision and reason text to the box
+    cv2.putText(frame, "Decision: " + decision, (box_x_start + 10, box_y_start + 30), cv2.FONT_HERSHEY_SIMPLEX, 0.8, (255, 255, 255), 2)
+    y_offset = 70
+    for line in reason_lines:
+        cv2.putText(frame, line, (box_x_start + 10, box_y_start + y_offset), cv2.FONT_HERSHEY_SIMPLEX, 0.7, (255, 255, 255), 1)
+        y_offset += 30
+
+    return frame, bounce_shown, impact_shown
+
+
+# --- MAIN FUNCTION ---
+def run_overlay():
+    cap = cv2.VideoCapture("input_video.mp4")
+
+    data_module4 = load_json_from_module4()
+    data_module5 = load_json_from_module5()
+
+    width = int(cap.get(cv2.CAP_PROP_FRAME_WIDTH))
+    height = int(cap.get(cv2.CAP_PROP_FRAME_HEIGHT))
+    fps = cap.get(cv2.CAP_PROP_FPS)
+
+    out = cv2.VideoWriter('output_video.mp4', cv2.VideoWriter_fourcc(*'mp4v'), fps, (width, height))
+
+    frame_idx = 0
+    bounce_shown = False
+    impact_shown = False
+
+    while cap.isOpened():
+        ret, frame = cap.read()
+        if not ret:
+            break
+
+        annotated_frame, bounce_shown, impact_shown = draw_overlay(frame, data_module4, data_module5, frame_idx, bounce_shown, impact_shown)
+
+        cv2.imshow("Ball Tracking Overlay", annotated_frame)
+        out.write(annotated_frame)
+
+        frame_idx += 1
+
+        if cv2.waitKey(25) & 0xFF == ord('q'):
+            break
+
+    cap.release()
+    out.release()
+    cv2.destroyAllWindows()
+
+
+if __name__ == "__main__":
+    run_overlay()